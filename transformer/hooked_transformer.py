import math

import torch
import torch.nn as nn
import torch.nn.functional as F
from tqdm.auto import tqdm

import wandb


class PositionalEncoder(nn.Module):
    def __init__(self, d_model, max_seq_len=5000):
        super().__init__()
        self.d_model = d_model

        # Create constant positional encoding
        pe = torch.zeros(max_seq_len, d_model)
        position = torch.arange(0, max_seq_len, dtype=torch.float).unsqueeze(1)
        div_term = torch.exp(torch.arange(0, d_model, 2).float() * (-math.log(10000.0) / d_model))

        pe[:, 0::2] = torch.sin(position * div_term)
        pe[:, 1::2] = torch.cos(position * div_term)

        pe = pe.unsqueeze(0)
        self.register_buffer("pe", pe)

        self.dropout = nn.Dropout(p=0.1)

    def forward(self, x):
        # Make sure x and self.pe have compatible shapes
        seq_len = x.size(1)
        pe = self.pe[:, :seq_len, : self.d_model]

        x = x * math.sqrt(self.d_model)
        x = x + pe
        return self.dropout(x)


class AbsolutePositionalEncoder(nn.Module):
    def __init__(self, d_model, max_seq_len=5000):
        super().__init__()
        self.d_model = d_model

        pe = torch.zeros(max_seq_len, d_model)
        for pos in range(max_seq_len):
            for i in range(d_model):
                pe[pos, i] = pos / max_seq_len

        pe = pe.unsqueeze(0)
        self.register_buffer("pe", pe)

        self.dropout = nn.Dropout(p=0.1)

    def forward(self, x):
        # Make sure x and self.pe have compatible shapes
        seq_len = x.size(1)
        pe = self.pe[:, :seq_len, : self.d_model]

        x = x * math.sqrt(self.d_model)
        x = x + pe
        return self.dropout(x)


class ScaledDotProductAttention(nn.Module):
    def __init__(self, scale):
        super().__init__()
        self.scale = scale

    def forward(self, q, k, v, mask=None):
        attn = torch.matmul(q, k.transpose(-2, -1)) / math.sqrt(self.scale)

        if mask is not None:
            mask = mask.unsqueeze(1)
            attn = attn.masked_fill(mask == 0, float("-1e9"))

        attn = F.softmax(attn, dim=-1)

        out = torch.matmul(attn, v)
        return out, attn


class MultiHeadAttention(nn.Module):
    def __init__(self, n_heads, d_model, bias=True, dropout=0.1):
        super().__init__()
        assert d_model % n_heads == 0, "d_model should be divisible by n_heads"

        self.d_model = d_model
        self.n_heads = n_heads
        self.depth = d_model // n_heads

        self.q_linear = nn.Linear(d_model, d_model, bias=bias)
        self.k_linear = nn.Linear(d_model, d_model, bias=bias)
        self.v_linear = nn.Linear(d_model, d_model, bias=bias)

        self.attn_dropout = nn.Dropout(dropout)
        self.residual_dropout = nn.Dropout(dropout)

        self.attn = ScaledDotProductAttention(self.depth)

        self.out = nn.Linear(d_model, d_model, bias=bias)

        self._reset_params()

    def _reset_params(self):
        nn.init.xavier_uniform_(self.q_linear.weight)
        nn.init.xavier_uniform_(self.k_linear.weight)
        nn.init.xavier_uniform_(self.v_linear.weight)
        nn.init.xavier_uniform_(self.out.weight)

        self.q_linear.bias.data.fill_(0)
        self.k_linear.bias.data.fill_(0)
        self.v_linear.bias.data.fill_(0)
        self.out.bias.data.fill_(0)

    def forward(self, q, k, v, mask=None, return_attn=False):
        batch_size = q.size(0)

        q = self.q_linear(q).view(batch_size, -1, self.n_heads, self.depth).transpose(1, 2)
        k = self.k_linear(k).view(batch_size, -1, self.n_heads, self.depth).transpose(1, 2)
        v = self.v_linear(v).view(batch_size, -1, self.n_heads, self.depth).transpose(1, 2)

        attn, attn_weights = self.attn(q, k, v, mask=mask)

        attn = self.attn_dropout(attn.transpose(1, 2).contiguous().view(batch_size, -1, self.d_model))

        attn = self.residual_dropout(self.out(attn))

        if return_attn:
            return attn, attn_weights
        return attn


class EncoderBlock(nn.Module):
    def __init__(self, d_model, n_heads, dim_ff, dropout=0.1):
        super().__init__()
        self.attn = MultiHeadAttention(n_heads=n_heads, d_model=d_model, dropout=dropout)

        self.ff = nn.Sequential(
            nn.Linear(d_model, dim_ff), nn.Dropout(dropout), nn.ReLU(inplace=True), nn.Linear(dim_ff, d_model)
        )

        self.ln1 = nn.LayerNorm(d_model)
        self.ln2 = nn.LayerNorm(d_model)

        self.dropout = nn.Dropout(dropout)

    def forward(self, x, mask=None):
        attn_out = self.attn(x, x, x, mask=mask)
        x = self.ln1(x + self.dropout(attn_out))

        ff_out = self.ff(x)
        x = self.ln2(x + self.dropout(ff_out))

        return x


class TransformerEncoder(nn.Module):
    def __init__(self, n_layers, d_model, n_heads, dim_ff, dropout=0.1):
        super().__init__()
        self.layers = nn.ModuleList(
            [EncoderBlock(d_model=d_model, n_heads=n_heads, dim_ff=dim_ff, dropout=dropout) for _ in range(n_layers)]
        )

    def forward(self, x, mask=None):
        for layer in self.layers:
            x = layer(x, mask=mask)

        return x

    def get_attn_matrices(self, x, mask=None):
        attn_matrices = []
        for layer in self.layers:
            _, attn_weights = layer.attn(q=x, k=x, v=x, mask=mask, return_attn=True)
            attn_matrices.append(attn_weights)

        return attn_matrices


class TransformerClassifierConfig:
    def __init__(self, vocab_size, d_model, n_heads, dim_ff, n_layers, n_classes, max_seq_len, pos_enc="none"):
        self.vocab_size = vocab_size + 3
        self.d_model = d_model
        self.n_heads = n_heads
        self.dim_ff = dim_ff
        self.n_layers = n_layers
        self.n_classes = n_classes
        self.max_seq_len = max_seq_len + 2
        self.pos_enc = pos_enc


class TransformerClassifier(nn.Module):
    def __init__(self, config: TransformerClassifierConfig):
        super().__init__()

        wandb.init(project="transformer-checker")
        self.wandb_config = self._init_wandb_config(config)

        self.d_model = config.d_model
        self.n_layers = config.n_layers
        self.n_classes = config.n_classes
        self.n_heads = config.n_heads
        self.vocab_size = config.vocab_size
        self.dim_ff = config.dim_ff
        self.max_seq_len = config.max_seq_len

        self.embedding = nn.Embedding(self.vocab_size, self.d_model)
<<<<<<< HEAD
        self.pos_encoder = PositionalEncoder(self.d_model, self.max_seq_len)
=======
        if config.pos_enc == "sinusoidal":
            self.pos_encoder = PositionalEncoder(self.d_model, config.max_seq_len)
        elif config.pos_enc == "absolute":
            self.pos_encoder = AbsolutePositionalEncoder(self.d_model, config.max_seq_len)
        else:
            self.pos_encoder = None
>>>>>>> 5cb2a0ab

        self.transformer = TransformerEncoder(
            n_layers=self.n_layers,
            d_model=self.d_model,
            n_heads=self.n_heads,
            dim_ff=self.dim_ff,
        )

        self.fc = nn.Linear(self.d_model, self.n_classes)
        self.attn_head_weights = []

    def _init_wandb_config(self, config):
        cfg = wandb.config
        cfg.d_model = config.d_model
        cfg.n_layers = config.n_layers
        cfg.n_heads = config.n_heads
        cfg.dim_ff = config.dim_ff
        cfg.vocab_size = config.vocab_size
        cfg.max_seq_len = config.max_seq_len
        cfg.n_classes = config.n_classes

        return cfg

    def forward(self, x, mask=None):
        x = x.long()
        x = self.embedding(x)
        if self.pos_encoder:
            pe_x = self.pos_encoder(x)
            x = pe_x + x

        x = self.transformer(x, mask=mask)

        x = x[:, 0]
        x = self.fc(x)

        return x

    @torch.no_grad()
    def get_attn_matrices(self, x, mask=None):
        x = x.long()
        x = self.embedding(x)

        attn_matrices = self.transformer.get_attn_matrices(x, mask=mask)

        return attn_matrices

    def _train_epoch(self, train_loader, criterion, optimizer, device, use_mask="bidirectional"):
        self.train()
        epoch_loss = 0.0
        total_correct = 0
        total_samples = 0

        if use_mask not in ["causal", "bidirectional", "none"]:
            raise ValueError("use_mask should be either 'causal', 'bidirectional' or 'none'")

        for i, (_, labels, tokens) in enumerate(tqdm(train_loader)):
            labels = labels.type(torch.LongTensor).to(device)
            tokens = tokens.to(device)
            optimizer.zero_grad()

            mask = None
            if use_mask == "bidirectional":
                
                mask = pad_token_mask(tokens)
            elif use_mask == "causal":
                mask = causal_mask(tokens)
            elif use_mask == "none":
                mask = None

            predictions = self(tokens, mask=mask)

            loss = criterion(predictions, labels)
            loss.backward()

            optimizer.step()

            epoch_loss += loss.item()

            if device.startswith("cuda") or device == "cpu":
                preds = torch.argmax(predictions, dim=1)
            elif device == "mps":
                _, preds = predictions.max(1)

            total_correct += (preds == labels).sum().item()
            total_samples += labels.size(0)

            train_acc = (total_correct / total_samples) * 100

            wandb.log({"train/loss": loss, "train/acc": train_acc})

            if i % 100 == 99:
                print(f"Train Loss: {loss:.4f} | Train Accuracy: {train_acc:.2f}%")

        return epoch_loss, train_acc

    def _val_epoch(self, val_loader, criterion, device, use_mask="bidirectional", **kwargs):
        self.eval()

        val_loss = 0.0
        total_correct = 0
        total_samples = 0

        if use_mask not in ["causal", "bidirectional", "none"]:
            raise ValueError("use_mask should be either 'causal', 'bidirectional' or 'none'")

        with torch.no_grad():
            for i, (_, labels, tokens) in enumerate(tqdm(val_loader)):
                labels = labels.type(torch.LongTensor).to(device)
                tokens = tokens.to(device)

                mask = None
                if use_mask == "bidirectional":
                    mask = pad_token_mask(tokens)
                elif use_mask == "causal":
                    mask = causal_mask(tokens)
                elif use_mask == "none":
                    mask = None

                predictions = self(tokens, mask=mask)

                loss = criterion(predictions, labels)
                val_loss += loss.item()

                if device.startswith("cuda") or device == "cpu":
                    preds = torch.argmax(predictions, dim=1)
                elif device == "mps":
                    _, preds = predictions.max(1)

                total_correct += (preds == labels).sum().item()
                total_samples += labels.size(0)

                val_acc = (total_correct / total_samples) * 100

                if kwargs["test"]:
                    wandb.log({"test/loss": loss, "test/acc": val_acc})

                    if i % 100 == 99:
                        print(f"Test Loss: {val_loss:.4f} | Test Accuracy: {val_acc:.2f}%")
                else:
                    wandb.log({"val/loss": loss, "val/acc": val_acc})

                    if i % 100 == 99:
                        print(f"Validation Loss: {val_loss:.4f} | Validation Accuracy: {val_acc:.2f}%")

        return val_loss, val_acc

    def train_model(
        self, device, epochs, optimizer, criterion, train_dataloader, eval_dataloader=None, use_mask="bidirectional"
    ):
        train_loss = []
        train_acc = []
        val_loss = []
        val_acc = []

        wandb.watch(self, log="all", log_freq=50)
        self.wandb_config.use_mask = use_mask
        for epoch in range(epochs):
            print(f"Epoch {epoch + 1}/{epochs}")
            epoch_loss, epoch_acc = self._train_epoch(train_dataloader, criterion, optimizer, device, use_mask=use_mask)
            train_loss.append(epoch_loss)
            train_acc.append(epoch_acc)

            if eval_dataloader:
                val_epoch_loss, val_epoch_acc = self._val_epoch(
                    eval_dataloader, criterion, device, use_mask=use_mask, test=False
                )
                val_loss.append(val_epoch_loss)
                val_acc.append(val_epoch_acc)

            print(f"Train Loss: {epoch_loss:.4f} | Train Acc: {epoch_acc:.2f}%")
            if eval_dataloader:
                print(f"Val Loss: {val_epoch_loss:.4f} | Val Acc: {val_epoch_acc:.2f}%")

        return train_loss, train_acc, val_loss, val_acc

    def eval_model(self, device, test_dataloader, criterion, use_mask="bidirectional"):
<<<<<<< HEAD
        try:
            wandb.watch(self, log="all", log_freq=1)
        except ValueError:
            wandb.init()
            wandb.watch(self, log='all', log_freq=1)
        test_loss, test_acc = self._val_epoch(test_dataloader, criterion, device, use_mask=use_mask)
=======
        wandb.watch(self, log="all", log_freq=1)
        test_loss, test_acc = self._val_epoch(test_dataloader, criterion, device, use_mask=use_mask, test=True)
>>>>>>> 5cb2a0ab
        print(f"Test Loss: {test_loss:.4f} | Test Acc: {test_acc:.2f}%")
        wandb.log({"test_loss": test_loss, "test_acc": test_acc})

        wandb.finish()
        return test_loss, test_acc


def pad_token_mask(input_ids, pad_token=1):
    return (input_ids != pad_token).unsqueeze(1).type(torch.uint8)


def causal_mask(input_ids):
    return (
        torch.tril(torch.ones(input_ids.size(1), input_ids.size(1)))
        .unsqueeze(0)
        .type(torch.uint8)
        .to(device=input_ids.device)
    )<|MERGE_RESOLUTION|>--- conflicted
+++ resolved
@@ -204,16 +204,12 @@
         self.max_seq_len = config.max_seq_len
 
         self.embedding = nn.Embedding(self.vocab_size, self.d_model)
-<<<<<<< HEAD
-        self.pos_encoder = PositionalEncoder(self.d_model, self.max_seq_len)
-=======
         if config.pos_enc == "sinusoidal":
             self.pos_encoder = PositionalEncoder(self.d_model, config.max_seq_len)
         elif config.pos_enc == "absolute":
             self.pos_encoder = AbsolutePositionalEncoder(self.d_model, config.max_seq_len)
         else:
             self.pos_encoder = None
->>>>>>> 5cb2a0ab
 
         self.transformer = TransformerEncoder(
             n_layers=self.n_layers,
@@ -390,17 +386,13 @@
         return train_loss, train_acc, val_loss, val_acc
 
     def eval_model(self, device, test_dataloader, criterion, use_mask="bidirectional"):
-<<<<<<< HEAD
         try:
             wandb.watch(self, log="all", log_freq=1)
         except ValueError:
             wandb.init()
             wandb.watch(self, log='all', log_freq=1)
-        test_loss, test_acc = self._val_epoch(test_dataloader, criterion, device, use_mask=use_mask)
-=======
-        wandb.watch(self, log="all", log_freq=1)
+
         test_loss, test_acc = self._val_epoch(test_dataloader, criterion, device, use_mask=use_mask, test=True)
->>>>>>> 5cb2a0ab
         print(f"Test Loss: {test_loss:.4f} | Test Acc: {test_acc:.2f}%")
         wandb.log({"test_loss": test_loss, "test_acc": test_acc})
 
